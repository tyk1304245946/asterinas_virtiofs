--- conflicted
+++ resolved
@@ -733,7 +733,6 @@
         }
     }
 
-<<<<<<< HEAD
     fn interrupt(&self, unique: u64) {
         let mut hiprio_queue = self.hiprio_queue.disable_irq().lock();
 
@@ -742,15 +741,6 @@
             opcode: FuseOpcode::FuseInterrupt as u32,
             unique: unique,
             nodeid: 0,
-=======
-    fn interrupt(&self, nodeid: u64, unique: u64) {
-        let mut hiprio_queue = self.hiprio_queue.disable_irq().lock();
-
-        let headerin = FuseInHeader {
-            len: (size_of::<FuseInterruptIn>() as u32 + size_of::<FuseInHeader>() as u32),
-            opcode: FuseOpcode::FuseInterrupt as u32,
-            unique: unique,
-            nodeid: nodeid,
             uid: 0,
             gid: 0,
             pid: 0,
@@ -899,14 +889,14 @@
         }
     }
 
-    fn destroy(&self, nodeid: u64) {
+    fn destroy(&self) {
         let mut request_queue = self.request_queues[0].disable_irq().lock();
 
         let headerin = FuseInHeader {
             len: (size_of::<FuseInHeader>() as u32),
             opcode: FuseOpcode::FuseDestroy as u32,
             unique: 0,
-            nodeid: nodeid,
+            nodeid: 0,
             uid: 0,
             gid: 0,
             pid: 0,
@@ -941,11 +931,16 @@
 
         let prepared_name = fuse_pad_str(&String::from_utf8(name).unwrap(), true);
         let prepared_newname = fuse_pad_str(&String::from_utf8(newname).unwrap(), true);
+
+        // let name = String::from_utf8(name).unwrap();
+        // let newname = String::from_utf8(newname).unwrap();
 
         let headerin = FuseInHeader {
             len: (size_of::<FuseRenameIn>() as u32
                 + prepared_name.len() as u32
                 + prepared_newname.len() as u32
+                // + name.len() as u32
+                // + newname.len() as u32
                 + size_of::<FuseInHeader>() as u32),
             opcode: FuseOpcode::FuseRename as u32,
             unique: 0,
@@ -1696,7 +1691,6 @@
             opcode: FuseOpcode::FuseLseek as u32,
             unique: 0,
             nodeid: nodeid,
->>>>>>> 017d2132
             uid: 0,
             gid: 0,
             pid: 0,
@@ -1852,9 +1846,6 @@
         }
     }
 
-<<<<<<< HEAD
-    fn destroy(&self) {
-=======
     // // todo: readdirplus
     // fn readdirplus(&self, nodeid: u64, fh: u64, offset: u64, size: u32) {
     //     let mut request_queue = self.request_queues[0].disable_irq().lock();
@@ -1909,14 +1900,13 @@
     // }
 
     fn readlink(&self, nodeid: u64) {
->>>>>>> 017d2132
         let mut request_queue = self.request_queues[0].disable_irq().lock();
 
         let headerin = FuseInHeader {
             len: (size_of::<FuseInHeader>() as u32),
             opcode: FuseOpcode::FuseReadlink as u32,
             unique: 0,
-            nodeid: 0,
+            nodeid: nodeid,
             uid: 0,
             gid: 0,
             pid: 0,
@@ -1951,22 +1941,9 @@
 
         let prepared_name = fuse_pad_str(&String::from_utf8(name).unwrap(), true);
 
-        // let name = String::from_utf8(name).unwrap();
-        // let newname = String::from_utf8(newname).unwrap();
-
-        let headerin = FuseInHeader {
-<<<<<<< HEAD
-            len: (size_of::<FuseRenameIn>() as u32
-                + prepared_name.len() as u32
-                + prepared_newname.len() as u32
-                // + name.len() as u32
-                // + newname.len() as u32
-                + size_of::<FuseInHeader>() as u32),
-            opcode: FuseOpcode::FuseRename as u32,
-=======
+        let headerin = FuseInHeader {
             len: (prepared_name.len() as u32 + size_of::<FuseInHeader>() as u32),
             opcode: FuseOpcode::FuseRemovexattr as u32,
->>>>>>> 017d2132
             unique: 0,
             nodeid: nodeid,
             uid: 0,
@@ -2695,7 +2672,6 @@
         // test write
         // 1 => device.lookup(1, Vec::from("testf_write")),
         // 2 => device.open(2, 2),
-<<<<<<< HEAD
         // 3 => device.write(2, 0, 0, "Test write file".as_bytes()),
         
 
@@ -2709,11 +2685,6 @@
         // 3 => device.flush(2, 0, 0), 
 
         // test releasedir
-=======
-        // 3 => device.write(2, 0, 0, "Hello world 123".as_bytes()),
-
-        // // test mkdir
->>>>>>> 017d2132
         // 1 => device.lookup(1, "testdir".as_bytes().to_vec()),
         // 2 => device.opendir(2, 0),
         // 3 => device.readdir(2, 0, 0, 256),
