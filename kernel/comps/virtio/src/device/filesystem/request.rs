// SPDX-License-Identifier: MPL-2.0

use alloc::{vec, vec::Vec};
use core::fmt::Debug;

use ostd::{
    early_print,
    mm::{VmReader, VmWriter},
    Pod,
};

use super::fuse::*;

pub trait AnyFuseDevice {
    // Send Init Request to Device.
    fn init(&self);
    fn readdir(&self, nodeid: u64, fh: u64, offset: u64, size: u32);
    fn opendir(&self, nodeid: u64, flags: u32);
    fn open(&self, nodeid: u64, flags: u32);
    fn read(&self, nodeid: u64, fh: u64, offset: u64, size: u32);
    fn flush(&self, nodeid: u64, fh: u64, lock_owner: u64);
    fn releasedir(&self, nodeid: u64, fh: u64, flags: u32);
    fn getattr(&self, nodeid: u64, fh: u64, flags: u32, dummy: u32);
    fn lookup(&self, nodeid: u64, name: Vec<u8>);
    fn release(&self, nodeid: u64, fh: u64, flags: u32, lock_owner: u64, flush: bool);
<<<<<<< HEAD
    fn write(&self, nodeid: u64, fh: u64, offset: u64, data: &[u8]);
=======
    fn access(&self, nodeid: u64, mask: u32);
    fn statfs(&self, nodeid: u64);
    fn interrupt(&self, nodeid: u64, unique: u64);
>>>>>>> 556f4666
    // fn interrupt(&self, nodeid: u64, fh: u64, lock_owner: u64, unique: u64);
    fn mkdir(&self, nodeid: u64, mode: u32, umask: u32, name: Vec<u8>);
    fn create(&self, nodeid: u64, name: Vec<u8>, mode: u32, umask: u32, flags: u32);
    fn destroy(&self, nodeid: u64);
    fn rename(&self, nodeid: u64, name: Vec<u8>, newdir: u64, newname: Vec<u8>);
    fn rename2(&self, nodeid: u64, name: Vec<u8>, newdir: u64, newname: Vec<u8>, flags: u32);
}

pub fn fuse_pad_str(name: &str, repr_c: bool) -> Vec<u8> {
    let name_len = name.len() as u32 + if repr_c { 1 } else { 0 };
    let name_pad_len = name_len + ((8 - (name_len & 0x7)) & 0x7); //Pad to multiple of 8 bytes
    let mut prepared_name: Vec<u8> = name.as_bytes().to_vec();
    prepared_name.resize(name_pad_len as usize, 0);
    prepared_name
}

#[derive(Debug)]
#[repr(C)]
pub struct VirtioFsReq {
    //Device readable
    pub headerin: FuseInHeader,
    pub datain: Vec<u8>,

    //Device writable
    pub headerout: FuseOutHeader,
    pub dataout: Vec<u8>,
}

impl VirtioFsReq {
    pub fn into_bytes(&self) -> Vec<u8> {
        let fuse_in_header = self.headerin.as_bytes();
        let datain = self.datain.as_slice();
        let fuse_out_header = self.headerout.as_bytes();
        let dataout = self.dataout.as_slice();

        let total_len = fuse_in_header.len() + datain.len() + fuse_out_header.len() + dataout.len();

        let mut concat_req = vec![0u8; total_len];
        concat_req[0..fuse_in_header.len()].copy_from_slice(fuse_in_header);
        concat_req[fuse_in_header.len()..(fuse_in_header.len() + datain.len())]
            .copy_from_slice(datain);

        concat_req
    }
}

///FuseDirent with the file name
pub struct FuseDirentWithName {
    pub dirent: FuseDirent,
    pub name: Vec<u8>,
}

///Contain all directory entries for one directory
pub struct FuseReaddirOut {
    pub dirents: Vec<FuseDirentWithName>,
}
impl FuseReaddirOut {
    /// Read all directory entries from the buffer
    pub fn read_dirent(
        reader: &mut VmReader<'_, ostd::mm::Infallible>,
        out_header: FuseOutHeader,
    ) -> FuseReaddirOut {
        let mut len = out_header.len as i32 - size_of::<FuseOutHeader>() as i32;
        let mut dirents: Vec<FuseDirentWithName> = Vec::new();
        // For paddings between dirents
        let mut padding: Vec<u8> = vec![0 as u8; 8];
        while len > 0 {
            let dirent = reader.read_val::<FuseDirent>().unwrap();
            let mut file_name: Vec<u8>;

            file_name = vec![0 as u8; dirent.namelen as usize];
            let mut writer = VmWriter::from(file_name.as_mut_slice());
            writer.write(reader);
            let pad_len = (8 - (dirent.namelen & 0x7)) & 0x7; // pad to multiple of 8 bytes
            let mut pad_writer = VmWriter::from(&mut padding[0..pad_len as usize]);
            pad_writer.write(reader);
            dirents.push(FuseDirentWithName {
                dirent: dirent,
                name: file_name,
            });
            early_print!(
                "len: {:?} ,dirlen: {:?}, name_len: {:?}\n",
                len,
                size_of::<FuseDirent>() as u32 + dirent.namelen,
                dirent.namelen
            );
            len -= size_of::<FuseDirent>() as i32 + dirent.namelen as i32 + pad_len as i32;
        }
        FuseReaddirOut { dirents: dirents }
    }
}<|MERGE_RESOLUTION|>--- conflicted
+++ resolved
@@ -23,13 +23,10 @@
     fn getattr(&self, nodeid: u64, fh: u64, flags: u32, dummy: u32);
     fn lookup(&self, nodeid: u64, name: Vec<u8>);
     fn release(&self, nodeid: u64, fh: u64, flags: u32, lock_owner: u64, flush: bool);
-<<<<<<< HEAD
-    fn write(&self, nodeid: u64, fh: u64, offset: u64, data: &[u8]);
-=======
     fn access(&self, nodeid: u64, mask: u32);
     fn statfs(&self, nodeid: u64);
     fn interrupt(&self, nodeid: u64, unique: u64);
->>>>>>> 556f4666
+    fn write(&self, nodeid: u64, fh: u64, offset: u64, data: &[u8]);
     // fn interrupt(&self, nodeid: u64, fh: u64, lock_owner: u64, unique: u64);
     fn mkdir(&self, nodeid: u64, mode: u32, umask: u32, name: Vec<u8>);
     fn create(&self, nodeid: u64, name: Vec<u8>, mode: u32, umask: u32, flags: u32);
